--- conflicted
+++ resolved
@@ -10,13 +10,8 @@
 ARG GIT_OAUTH_TOKEN
 RUN cd /opt \
  && git clone https://$GIT_OAUTH_TOKEN@github-fn.jpl.nasa.gov/NISAR-ADT/SoilMoisture \
-<<<<<<< HEAD
- && git clone https://$GIT_OAUTH_TOKEN@github-fn.jpl.nasa.gov/NISAR-ADT/QualityAssurance \
- && cd /opt/QualityAssurance && git checkout v12.0.0 && rm -rf .git \
-=======
  && git clone https://github.com/isce-framework/nisarqa.git \
  && cd /opt/nisarqa && git checkout v13.0.0 && rm -rf .git \
->>>>>>> 87d77283
  && cd /opt/SoilMoisture && git checkout v0.2.1 && rm -rf .git
 
 FROM $distrib_img
