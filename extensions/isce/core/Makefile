# Makefile for building isce::core

CC = g++
FDEBUG = -g
CFLAGS = $(FDEBUG) -Wall -fPIC -std=c++11 -O3 -c
# INCBASE is set using hybrid of relative and hard pathing (since we're in isce/extensions/isce/core and
# need to include isce/extensions). This will change with a full build system (ideally which will set env
# variables to handle this)
INCBASE = -I$(PWD)/../..
BUILDDIR = export

<<<<<<< HEAD
OBJS = Baseline.o DateTime.o Ellipsoid.o Interpolator.o LinAlg.o LUT2d.o Metadata.o Orbit.o Peg.o Pegtrans.o Poly1d.o Poly2d.o Position.o
=======
OBJS = DateTime.o Ellipsoid.o Interpolator.o LinAlg.o Orbit.o Peg.o Pegtrans.o Poly1d.o Poly2d.o Position.o Projections.o
>>>>>>> 39b40412

LIBTARGET = libiscecore.a

.PHONY : clean clean-all build-cpp build-cuda build-cython

# Build everything
all : build-cpp build-cython 
#all : build-cpp build-cython build-cuda

# Export the BUILDDIR to be visible to cuda/Makefile as MAINBUILDDIR
build-cuda : export MAINBUILDDIR=$(BUILDDIR)
# Build the CUDA objects (calls cuda/Makefile)
build-cuda :
	$(MAKE) -C cuda recurse

# Export the BUILDDIR to be visible to cython/Makefile as MAINBUILDDIR
build-cython : export MAINBUILDDIR=$(BUILDDIR)
# Build the Python module of iscecore using Cython wrappers
build-cython :
	$(MAKE) -C cython recurse

# Build the library and clean up
build-cpp : $(OBJS)
	ar rc $(LIBTARGET) $(OBJS)
	mkdir -p $(BUILDDIR)
	mv $(LIBTARGET) $(BUILDDIR)
	cp $(OBJS:.o=.h) $(BUILDDIR)
	rm $(OBJS)

# Individual object compilation
%.o : %.cpp
	$(CC) $(CFLAGS) $(INCBASE) $<

# Clean up objects, library, and build directory
clean :
	rm -f $(OBJS)
	rm -f $(LIBTARGET)
	rm -rf $(BUILDDIR)

# Clean up all sub-directories as well
clean-all : clean
	$(MAKE) -C cuda clean
	$(MAKE) -C cython clean
<|MERGE_RESOLUTION|>--- conflicted
+++ resolved
@@ -9,11 +9,7 @@
 INCBASE = -I$(PWD)/../..
 BUILDDIR = export
 
-<<<<<<< HEAD
-OBJS = Baseline.o DateTime.o Ellipsoid.o Interpolator.o LinAlg.o LUT2d.o Metadata.o Orbit.o Peg.o Pegtrans.o Poly1d.o Poly2d.o Position.o
-=======
-OBJS = DateTime.o Ellipsoid.o Interpolator.o LinAlg.o Orbit.o Peg.o Pegtrans.o Poly1d.o Poly2d.o Position.o Projections.o
->>>>>>> 39b40412
+OBJS = Baseline.o DateTime.o Ellipsoid.o Interpolator.o LinAlg.o LUT2d.o Metadata.o Orbit.o Peg.o Pegtrans.o Poly1d.o Poly2d.o Position.o Projections.o
 
 LIBTARGET = libiscecore.a
 
