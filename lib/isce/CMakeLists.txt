include(IsceHelper)

<<<<<<< HEAD
# Create library target
add_library(${LISCE} SHARED)

add_subdirectory(core)
add_subdirectory(geometry)
add_subdirectory(image)
add_subdirectory(io)
add_subdirectory(product)
add_subdirectory(radar)
add_subdirectory(signal)
=======
# Pull in the source files
include(io/CMakeLists.txt)
include(radar/CMakeLists.txt)
include(product/CMakeLists.txt)
include(core/CMakeLists.txt)
include(image/CMakeLists.txt)
include(geometry/CMakeLists.txt)
include(signal/CMakeLists.txt)
include(unwrap/CMakeLists.txt)
# Set the output library
set(PACKAGENAME isce)
set(${PACKAGENAME}_DLL isce.${ISCE_VERSION_MAJOR}.${ISCE_VERSION_MINOR})

# Link sources to library
add_library(${${PACKAGENAME}_DLL} SHARED
            ${io_SRCS}
            ${radar_SRCS}
            ${product_SRCS}
            ${core_SRCS}
            ${image_SRCS} 
            ${geometry_SRCS}
            ${signal_SRCS}
            ${unwrap/icu_SRCS})
>>>>>>> 96f1b997

# Add library dependencies
target_link_libraries(${LISCE} ${GDAL_LIBRARY} ${HDF5_LIBRARY} ${PYRE_LIBRARY}
    ${PYRE_JOURNAL_LIBRARY} ${FFTWF_LIB} ${FFTW_LIB} ${FFTW_THREADS_LIB} ${FFTWF_THREADS_LIB})

# Add include directories
# Pyre needed for journaling
include_directories(
    ${PYRE_INCLUDE_DIR}
    ${ISCE_BUILDINCLUDEDIR}
    ${GDAL_INCLUDE_DIR}
    ${CEREAL_SRC_INCLUDEDIR})

# Add OpenMP if found
set(CMAKE_CXX_FLAGS "${CMAKE_CXX_FLAGS} ${OpenMP_CXX_FLAGS}")

# Install shared library
install(TARGETS ${LISCE}
        DESTINATION ${ISCE_LIBDIR}
        COMPONENT isce_libs)<|MERGE_RESOLUTION|>--- conflicted
+++ resolved
@@ -1,6 +1,5 @@
 include(IsceHelper)
 
-<<<<<<< HEAD
 # Create library target
 add_library(${LISCE} SHARED)
 
@@ -11,31 +10,7 @@
 add_subdirectory(product)
 add_subdirectory(radar)
 add_subdirectory(signal)
-=======
-# Pull in the source files
-include(io/CMakeLists.txt)
-include(radar/CMakeLists.txt)
-include(product/CMakeLists.txt)
-include(core/CMakeLists.txt)
-include(image/CMakeLists.txt)
-include(geometry/CMakeLists.txt)
-include(signal/CMakeLists.txt)
-include(unwrap/CMakeLists.txt)
-# Set the output library
-set(PACKAGENAME isce)
-set(${PACKAGENAME}_DLL isce.${ISCE_VERSION_MAJOR}.${ISCE_VERSION_MINOR})
-
-# Link sources to library
-add_library(${${PACKAGENAME}_DLL} SHARED
-            ${io_SRCS}
-            ${radar_SRCS}
-            ${product_SRCS}
-            ${core_SRCS}
-            ${image_SRCS} 
-            ${geometry_SRCS}
-            ${signal_SRCS}
-            ${unwrap/icu_SRCS})
->>>>>>> 96f1b997
+add_subdirectory(unwrap)
 
 # Add library dependencies
 target_link_libraries(${LISCE} ${GDAL_LIBRARY} ${HDF5_LIBRARY} ${PYRE_LIBRARY}
